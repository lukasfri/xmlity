--- conflicted
+++ resolved
@@ -423,31 +423,6 @@
     DeriveSerializeAttribute::derive(item)
 }
 
-<<<<<<< HEAD
-enum DeriveDeserializeOption {
-    None,
-    Element(XmlityRootElementDeriveOpts),
-    Attribute(XmlityRootAttributeDeriveOpts),
-    Value(XmlityRootValueDeriveOpts),
-}
-
-impl DeriveDeserializeOption {
-    pub fn parse(ast: &DeriveInput) -> Result<Self, DeriveError> {
-        let element_opts = XmlityRootElementDeriveOpts::parse(ast)?;
-        let attribute_opts = XmlityRootAttributeDeriveOpts::parse(ast)?;
-        let value_opts = XmlityRootValueDeriveOpts::parse(ast)?;
-
-        let opts = match (element_opts, attribute_opts, value_opts) {
-            (Some(element_opts), None, None) => DeriveDeserializeOption::Element(element_opts),
-            (None, Some(attribute_opts), None) => DeriveDeserializeOption::Attribute(attribute_opts),
-            (None, None, Some(value_opts)) => DeriveDeserializeOption::Value(value_opts),
-            (None, None, None) => DeriveDeserializeOption::None,
-            _ => panic!("Wrong options. Only one of xelement, xattribute, or xvalue can be used for root elements."),
-        };
-        Ok(opts)
-    }
-}
-
 /// Derives the [`Deserialize`] trait for a type.
 ///
 /// This macro supports deriving deserialization from elements, attributes and values.
@@ -684,9 +659,6 @@
 ///
 /// ### No attribute
 /// If no attribute is specified, the type will be deserialized from a sequence. Of note is that enums will try to deserialize each variant in order, and the first one that succeeds will be used. This allows for a form of trial-and-error deserialization which can be useful in many situations, including supporting multiple types of elements or falling back to an [`xmlity::XmlValue`] in case of an unknown element.
-=======
-/// Derives the [`xmlity::Deserialize`] trait for a type.
->>>>>>> 7c4e275d
 #[proc_macro_derive(Deserialize, attributes(xelement, xattribute, xgroup, xvalue))]
 pub fn derive_deserialize_fn(item: proc_macro::TokenStream) -> proc_macro::TokenStream {
     DeriveDeserialize::derive(item)
