use quote::{quote, ToTokens};
use syn::spanned::Spanned;
use syn::{
    parse_quote, Arm, Data, DataEnum, DataStruct, DeriveInput, Ident, ImplItemFn, ItemImpl, Stmt,
};

use crate::options::{XmlityRootElementDeriveOpts, XmlityRootValueDeriveOpts};
use crate::{DeriveError, DeriveMacro};

use crate::ExpandedName;

trait SerializeBuilder {
    /// Returns the content inside the `Deserialize::deserialize` function.
    fn serialize_fn_body(
        &self,
        ast: &syn::DeriveInput,
        serializer_access: &Ident,
    ) -> Result<Vec<Stmt>, DeriveError>;
}

trait SerializeBuilderExt: SerializeBuilder {
    fn serialize_fn(&self, ast: &syn::DeriveInput) -> Result<ImplItemFn, DeriveError>;
    fn serialize_trait_impl(&self, ast: &syn::DeriveInput) -> Result<ItemImpl, DeriveError>;
}

impl<T: SerializeBuilder> SerializeBuilderExt for T {
    fn serialize_fn(&self, ast: &syn::DeriveInput) -> Result<ImplItemFn, DeriveError> {
        let serializer_access_ident = Ident::new("__serializer", ast.span());
        let body = self.serialize_fn_body(ast, &serializer_access_ident)?;
        Ok(parse_quote!(
            fn serialize<S>(&self, mut #serializer_access_ident: S) -> Result<<S as ::xmlity::Serializer>::Ok, <S as ::xmlity::Serializer>::Error>
            where
                S: ::xmlity::Serializer,
            {
                #(#body)*
            }
        ))
    }

    fn serialize_trait_impl(
        &self,
        ast @ DeriveInput {
            ident, generics, ..
        }: &syn::DeriveInput,
    ) -> Result<ItemImpl, DeriveError> {
        let serialize_fn = self.serialize_fn(ast)?;

        let non_bound_generics = crate::non_bound_generics(generics);

        Ok(parse_quote! {
            impl #generics ::xmlity::Serialize for #ident #non_bound_generics {
                #serialize_fn
            }
        })
    }
}

struct DeriveElementStruct<'a> {
    opts: &'a XmlityRootElementDeriveOpts,
}

impl<'a> DeriveElementStruct<'a> {
    fn new(opts: &'a XmlityRootElementDeriveOpts) -> Self {
        Self { opts }
    }
}

impl SerializeBuilder for DeriveElementStruct<'_> {
    fn serialize_fn_body(
        &self,
        ast: &syn::DeriveInput,
        serializer_access: &Ident,
    ) -> Result<Vec<Stmt>, DeriveError> {
        let XmlityRootElementDeriveOpts {
            preferred_prefix,
            enforce_prefix,
            name,
            namespace,
            ..
        } = self.opts;

        let ident_name = ast.ident.to_string();
        let expanded_name = ExpandedName::new(
            name.0.as_deref().unwrap_or(&ident_name),
            namespace.0.as_deref(),
        );

        let element_access_ident = Ident::new("__element", proc_macro2::Span::call_site());
        let children_access_ident = Ident::new("__children", proc_macro2::Span::call_site());
        let xml_name_temp_ident = Ident::new("__xml_name", proc_macro2::Span::call_site());

        let Data::Struct(DataStruct { fields, .. }) = &ast.data else {
            unreachable!()
        };

        match fields {
            syn::Fields::Named(_) | syn::Fields::Unnamed(_) => {
                let attribute_fields = super::attribute_group_field_serializer(
                    quote! {#element_access_ident},
                    crate::ser::attribute_group_fields(ast)?,
                );

                let element_fields = super::element_group_field_serializer(
                    quote! {#children_access_ident},
                    crate::ser::element_group_fields(ast)?,
                );

                let preferred_prefix_setting = preferred_prefix.0.as_ref().map::<Stmt, _>(|preferred_prefix| parse_quote! {
                        ::xmlity::ser::SerializeElement::preferred_prefix(&mut #element_access_ident, ::core::option::Option::Some(::xmlity::Prefix::new(#preferred_prefix).expect("XML prefix in derive macro is invalid. This is a bug in xmlity. Please report it.")))?;
                    });
                let enforce_prefix_setting = Some(*enforce_prefix).filter(|&enforce_prefix| enforce_prefix).map::<Stmt, _>(|enforce_prefix| parse_quote! {
                        ::xmlity::ser::SerializeElement::include_prefix(&mut #element_access_ident, #enforce_prefix)?;
                    });

                Ok(parse_quote! {
                    let #xml_name_temp_ident = #expanded_name;
                    let mut #element_access_ident = ::xmlity::Serializer::serialize_element(#serializer_access, &#xml_name_temp_ident)?;
                    #preferred_prefix_setting
                    #enforce_prefix_setting
                    #attribute_fields
                    let mut #children_access_ident = ::xmlity::ser::SerializeElement::serialize_children(#element_access_ident)?;
                    #element_fields
                    ::xmlity::ser::SerializeElementChildren::end(#children_access_ident)
                })
            }
            syn::Fields::Unit => {
                let xml_name_temp_ident = Ident::new("__xml_name", proc_macro2::Span::call_site());

                Ok(parse_quote! {
                    let #xml_name_temp_ident = #expanded_name;
                    ::xmlity::Serializer::serialize_element_empty(serializer, &#xml_name_temp_ident)?;
                })
            }
        }
    }
}

struct DeriveNoneStruct {}

impl DeriveNoneStruct {
    fn new() -> Self {
        Self {}
    }
}

impl SerializeBuilder for DeriveNoneStruct {
    fn serialize_fn_body(
        &self,
        ast: &syn::DeriveInput,
        serializer_access: &Ident,
    ) -> Result<Vec<Stmt>, DeriveError> {
        let seq_access_ident = Ident::new("__seq_access", proc_macro2::Span::call_site());

        let Data::Struct(DataStruct { fields, .. }) = &ast.data else {
            unreachable!()
        };

        match fields {
            syn::Fields::Named(_) | syn::Fields::Unnamed(_) => {
                let value_fields = super::seq_field_serializer(
                    quote! {#seq_access_ident},
                    crate::ser::element_fields(ast)?,
                );

                Ok(parse_quote! {
                    let mut #seq_access_ident = ::xmlity::Serializer::serialize_seq(#serializer_access)?;
                    #value_fields
                    ::xmlity::ser::SerializeSeq::end(#seq_access_ident)
                })
            }
            syn::Fields::Unit => Ok(parse_quote! {
                ::xmlity::Serializer::serialize_none(serializer)?;
            }),
        }
    }
}

<<<<<<< HEAD
pub fn derive_serialize_fn(
    ast: DeriveInput,
    element_opts: Option<&crate::XmlityRootElementDeriveOpts>,
    value_opts: Option<&crate::XmlityRootValueDeriveOpts>,
) -> darling::Result<proc_macro2::TokenStream> {
    let ident_name = ast.ident.to_string();
    let expanded_name = ExpandedName::new(
        element_opts
            .as_ref()
            .and_then(|o| o.name.as_ref().map(|a| a.0.as_str()))
            .unwrap_or(&ident_name),
        element_opts
            .as_ref()
            .and_then(|o| o.namespace.as_ref().map(|a| a.0.as_str())),
    );

    let preferred_prefix = element_opts
        .as_ref()
        .and_then(|o| o.preferred_prefix.as_ref().map(|a| a.0.as_str()));

    let implementation = match ast.data {
        syn::Data::Struct(DataStruct { fields, .. }) => {
            let fields = match fields {
                syn::Fields::Named(fields) => fields
                    .named
                    .into_iter()
                    .map(|f| {
                        darling::Result::Ok(SerializeField {
                            field_ident: FieldIdent::Named(f.ident.clone().expect("Named struct")),
                            options: XmlityFieldDeriveOpts::from_field(&f)?,
                            field_type: f.ty,
                        })
                    })
                    .collect::<Result<Vec<_>, _>>()?,
                syn::Fields::Unnamed(fields) => fields
                    .unnamed
                    .into_iter()
                    .enumerate()
                    .map(|(i, f)| {
                        darling::Result::Ok(SerializeField {
                            field_ident: FieldIdent::Indexed(syn::Index::from(i)),
                            options: XmlityFieldDeriveOpts::from_field(&f)?,
                            field_type: f.ty,
                        })
                    })
                    .collect::<Result<Vec<_>, _>>()?,
                syn::Fields::Unit => return Ok(derive_unit_struct_serialize(&expanded_name)),
            };

            let attribute_group_fields = fields.clone().into_iter().filter_map(|field| {
                field.map_options_opt(|opt| match opt {
                    XmlityFieldDeriveOpts::Attribute(opts) => {
                        Some(XmlityFieldAttributeGroupDeriveOpts::Attribute(opts))
                    }
                    XmlityFieldDeriveOpts::Group(opts) => {
                        Some(XmlityFieldAttributeGroupDeriveOpts::Group(opts))
                    }
                    XmlityFieldDeriveOpts::Element(_) => None,
                })
            });
=======
pub struct DeriveNoneEnum;

impl SerializeBuilder for DeriveNoneEnum {
    fn serialize_fn_body(
        &self,
        ast: &syn::DeriveInput,
        serializer_access: &Ident,
    ) -> Result<Vec<Stmt>, DeriveError> {
        let DeriveInput { ident, data, .. } = ast;

        let Data::Enum(DataEnum { variants, .. }) = &data else {
            unreachable!()
        };
>>>>>>> e6a3b7f7

        let variants = variants
            .iter()
            .map::<Result<Arm, DeriveError>, _>(|variant| {
                let variant_ident = &variant.ident;

                match &variant.fields {
                    syn::Fields::Named(_fields) => {
                        Err(DeriveError::custom("Named fields are not supported yet"))
                    }
                    syn::Fields::Unnamed(fields) if fields.unnamed.is_empty() => Ok(parse_quote! {
                        #ident::#variant_ident() => {
                            ::xmlity::Serialize::serialize(&__v, #serializer_access)
                        },
                    }),
                    syn::Fields::Unnamed(fields) if fields.unnamed.len() != 1 => {
                        Err(DeriveError::custom(
                            "Enum variants with more than one field are not supported",
                        ))
                    }
                    syn::Fields::Unnamed(_) => Ok(parse_quote! {
                        #ident::#variant_ident(__v) => {
                            ::xmlity::Serialize::serialize(&__v, #serializer_access)
                        },
                    }),
                    syn::Fields::Unit => Err(DeriveError::custom(
                        "Unsupported unit variant in non-value enum.",
                    )),
                }
            })
            .collect::<Result<Vec<_>, _>>()?;

        Ok(parse_quote! {
            match self {
                #(#variants)*
            }
        })
    }
}

pub struct DeriveValueEnum<'a> {
    opts: &'a XmlityRootValueDeriveOpts,
}

impl<'a> DeriveValueEnum<'a> {
    pub fn new(opts: &'a XmlityRootValueDeriveOpts) -> Self {
        Self { opts }
    }
}

impl SerializeBuilder for DeriveValueEnum<'_> {
    fn serialize_fn_body(
        &self,
        ast: &syn::DeriveInput,
        serializer_access: &Ident,
    ) -> Result<Vec<Stmt>, DeriveError> {
        let DeriveInput { ident, data, .. } = ast;

        let Data::Enum(DataEnum { variants, .. }) = &data else {
            unreachable!()
        };

        let variants = variants
            .iter()
            .map::<Result<Arm, DeriveError>, _>(|variant| {
                let variant_ident = &variant.ident;
                let variant_ident_string = self
                    .opts
                    .rename_all
                    .apply_to_variant(&variant_ident.to_string());

                match &variant.fields {
                    syn::Fields::Named(_) | syn::Fields::Unnamed(_) => Err(DeriveError::custom(
                        "Unsupported named/unnamed field variant in value enum.",
                    )),
                    syn::Fields::Unit => Ok(parse_quote! {
                        #ident::#variant_ident => {
                            ::xmlity::Serialize::serialize(&#variant_ident_string, #serializer_access)
                        },
                    }),
                }
            })
            .collect::<Result<Vec<_>, _>>()?;

        Ok(parse_quote! {
            match self {
                #(#variants)*
            }
        })
    }
}

pub struct DeriveSerialize;

impl DeriveMacro for DeriveSerialize {
    fn input_to_derive(ast: &DeriveInput) -> Result<proc_macro2::TokenStream, DeriveError> {
        let element_opts = XmlityRootElementDeriveOpts::parse(ast)?;
        let value_opts = XmlityRootValueDeriveOpts::parse(ast)?;

        match &ast.data {
            syn::Data::Struct(_) => match element_opts {
                Some(opts) => DeriveElementStruct::new(&opts)
                    .serialize_trait_impl(ast)
                    .map(|a| a.to_token_stream()),
                None => DeriveNoneStruct::new()
                    .serialize_trait_impl(ast)
                    .map(|a| a.to_token_stream()),
            },
            syn::Data::Enum(_) => {
                if let Some(value_opts) = value_opts.as_ref() {
                    DeriveValueEnum::new(value_opts)
                        .serialize_trait_impl(ast)
                        .map(|a| a.to_token_stream())
                } else {
                    DeriveNoneEnum
                        .serialize_trait_impl(ast)
                        .map(|a| a.to_token_stream())
                }
            }
            syn::Data::Union(_) => unreachable!(),
        }
    }
}<|MERGE_RESOLUTION|>--- conflicted
+++ resolved
@@ -4,10 +4,8 @@
     parse_quote, Arm, Data, DataEnum, DataStruct, DeriveInput, Ident, ImplItemFn, ItemImpl, Stmt,
 };
 
-use crate::options::{XmlityRootElementDeriveOpts, XmlityRootValueDeriveOpts};
+use crate::options::{WithExpandedName, XmlityRootElementDeriveOpts, XmlityRootValueDeriveOpts};
 use crate::{DeriveError, DeriveMacro};
-
-use crate::ExpandedName;
 
 trait SerializeBuilder {
     /// Returns the content inside the `Deserialize::deserialize` function.
@@ -74,16 +72,11 @@
         let XmlityRootElementDeriveOpts {
             preferred_prefix,
             enforce_prefix,
-            name,
-            namespace,
             ..
         } = self.opts;
 
         let ident_name = ast.ident.to_string();
-        let expanded_name = ExpandedName::new(
-            name.0.as_deref().unwrap_or(&ident_name),
-            namespace.0.as_deref(),
-        );
+        let expanded_name = self.opts.expanded_name(&ident_name);
 
         let element_access_ident = Ident::new("__element", proc_macro2::Span::call_site());
         let children_access_ident = Ident::new("__children", proc_macro2::Span::call_site());
@@ -105,8 +98,8 @@
                     crate::ser::element_group_fields(ast)?,
                 );
 
-                let preferred_prefix_setting = preferred_prefix.0.as_ref().map::<Stmt, _>(|preferred_prefix| parse_quote! {
-                        ::xmlity::ser::SerializeElement::preferred_prefix(&mut #element_access_ident, ::core::option::Option::Some(::xmlity::Prefix::new(#preferred_prefix).expect("XML prefix in derive macro is invalid. This is a bug in xmlity. Please report it.")))?;
+                let preferred_prefix_setting = preferred_prefix.as_ref().map::<Stmt, _>(|preferred_prefix| parse_quote! {
+                        ::xmlity::ser::SerializeElement::preferred_prefix(&mut #element_access_ident, ::core::option::Option::Some(#preferred_prefix))?;
                     });
                 let enforce_prefix_setting = Some(*enforce_prefix).filter(|&enforce_prefix| enforce_prefix).map::<Stmt, _>(|enforce_prefix| parse_quote! {
                         ::xmlity::ser::SerializeElement::include_prefix(&mut #element_access_ident, #enforce_prefix)?;
@@ -175,68 +168,6 @@
     }
 }
 
-<<<<<<< HEAD
-pub fn derive_serialize_fn(
-    ast: DeriveInput,
-    element_opts: Option<&crate::XmlityRootElementDeriveOpts>,
-    value_opts: Option<&crate::XmlityRootValueDeriveOpts>,
-) -> darling::Result<proc_macro2::TokenStream> {
-    let ident_name = ast.ident.to_string();
-    let expanded_name = ExpandedName::new(
-        element_opts
-            .as_ref()
-            .and_then(|o| o.name.as_ref().map(|a| a.0.as_str()))
-            .unwrap_or(&ident_name),
-        element_opts
-            .as_ref()
-            .and_then(|o| o.namespace.as_ref().map(|a| a.0.as_str())),
-    );
-
-    let preferred_prefix = element_opts
-        .as_ref()
-        .and_then(|o| o.preferred_prefix.as_ref().map(|a| a.0.as_str()));
-
-    let implementation = match ast.data {
-        syn::Data::Struct(DataStruct { fields, .. }) => {
-            let fields = match fields {
-                syn::Fields::Named(fields) => fields
-                    .named
-                    .into_iter()
-                    .map(|f| {
-                        darling::Result::Ok(SerializeField {
-                            field_ident: FieldIdent::Named(f.ident.clone().expect("Named struct")),
-                            options: XmlityFieldDeriveOpts::from_field(&f)?,
-                            field_type: f.ty,
-                        })
-                    })
-                    .collect::<Result<Vec<_>, _>>()?,
-                syn::Fields::Unnamed(fields) => fields
-                    .unnamed
-                    .into_iter()
-                    .enumerate()
-                    .map(|(i, f)| {
-                        darling::Result::Ok(SerializeField {
-                            field_ident: FieldIdent::Indexed(syn::Index::from(i)),
-                            options: XmlityFieldDeriveOpts::from_field(&f)?,
-                            field_type: f.ty,
-                        })
-                    })
-                    .collect::<Result<Vec<_>, _>>()?,
-                syn::Fields::Unit => return Ok(derive_unit_struct_serialize(&expanded_name)),
-            };
-
-            let attribute_group_fields = fields.clone().into_iter().filter_map(|field| {
-                field.map_options_opt(|opt| match opt {
-                    XmlityFieldDeriveOpts::Attribute(opts) => {
-                        Some(XmlityFieldAttributeGroupDeriveOpts::Attribute(opts))
-                    }
-                    XmlityFieldDeriveOpts::Group(opts) => {
-                        Some(XmlityFieldAttributeGroupDeriveOpts::Group(opts))
-                    }
-                    XmlityFieldDeriveOpts::Element(_) => None,
-                })
-            });
-=======
 pub struct DeriveNoneEnum;
 
 impl SerializeBuilder for DeriveNoneEnum {
@@ -250,7 +181,6 @@
         let Data::Enum(DataEnum { variants, .. }) = &data else {
             unreachable!()
         };
->>>>>>> e6a3b7f7
 
         let variants = variants
             .iter()
