--- conflicted
+++ resolved
@@ -1,7 +1,4 @@
 pub mod basic;
 pub mod generics;
-<<<<<<< HEAD
 pub mod unit;
-=======
-pub mod unnamed;
->>>>>>> db22bcd5
+pub mod unnamed;