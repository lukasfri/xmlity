use core::str;
use std::borrow::Cow;
use std::collections::BTreeMap;
use std::io::Write;
use std::ops::DerefMut;

use quick_xml::events::{BytesCData, BytesDecl, BytesEnd, BytesPI, BytesStart, BytesText, Event};
use quick_xml::writer::Writer as QuickXmlWriter;

use xmlity::ser::IncludePrefix;
use xmlity::{ser, ExpandedName, LocalName, Prefix, QName, Serialize, XmlNamespace};

use crate::{OwnedQuickName, XmlnsDeclaration};
<<<<<<< HEAD

/// Errors that can occur when using this crate.
#[derive(Debug, thiserror::Error)]
pub enum Error {
    /// Error from the `quick-xml` crate.
    #[error("Quick XML error: {0}")]
    QuickXml(#[from] quick_xml::Error),
    /// Error from the `quick-xml` crate when handling attributes.
    #[error("Attribute error: {0}")]
    AttrError(#[from] quick_xml::events::attributes::AttrError),
    /// IO errors.
    #[error("IO error: {0}")]
    Io(#[from] std::io::Error),
    /// Custom errors from [`Serialize`] implementations.
    #[error("Custom: {0}")]
    Custom(String),
    /// Invalid UTF-8 when serializing.
    #[error("Invalid UTF-8: {0}")]
    InvalidUtf8(#[from] std::string::FromUtf8Error),
}
=======
>>>>>>> c294abe8

impl xmlity::ser::Error for Error {
    fn custom<T: ToString>(msg: T) -> Self {
        Error::Custom(msg.to_string())
    }
}

fn serializer_to_string<T>(serializer: QuickXmlWriter<Vec<u8>>, value: &T) -> Result<String, Error>
where
    T: Serialize,
{
    let mut serializer = Serializer::from(serializer);
    value.serialize(&mut serializer)?;
    let bytes = serializer.into_inner();

    String::from_utf8(bytes).map_err(Error::InvalidUtf8)
}

/// Serialize a value into a string.
pub fn to_string<T>(value: &T) -> Result<String, Error>
where
    T: Serialize,
{
    serializer_to_string(QuickXmlWriter::new(Vec::new()), value)
}

/// Serialize a value into a string with pretty printing.
pub fn to_string_pretty<T>(value: &T, indentation: usize) -> Result<String, Error>
where
    T: Serialize,
{
    serializer_to_string(
        QuickXmlWriter::new_with_indent(Vec::new(), b' ', indentation),
        value,
    )
}

struct NamespaceScope<'a> {
    pub defined_namespaces: BTreeMap<Prefix<'a>, XmlNamespace<'a>>,
}

impl<'a> NamespaceScope<'a> {
    pub fn new() -> Self {
        Self {
            defined_namespaces: BTreeMap::new(),
        }
    }

    const XML_PREFIX: Prefix<'static> = Prefix::new_dangerous("xml");
    const XML_NAMESPACE: XmlNamespace<'static> =
        XmlNamespace::new_dangerous("http://www.w3.org/XML/1998/namespace");

    pub fn top_scope() -> Self {
        let mut scope = Self::new();
        scope
            .defined_namespaces
            .insert(Self::XML_PREFIX, Self::XML_NAMESPACE);
        scope
    }

    pub fn get_namespace<'b>(&'b self, prefix: &'b Prefix<'b>) -> Option<&'b XmlNamespace<'a>> {
        self.defined_namespaces.get(prefix)
    }
}

struct NamespaceScopeContainer<'a> {
    scopes: Vec<NamespaceScope<'a>>,
    prefix_generator: PrefixGenerator,
}

struct PrefixGenerator {
    count: usize,
}

impl PrefixGenerator {
    pub fn index_to_name(index: usize) -> Prefix<'static> {
        // 0 = a0
        // 1 = a1
        // 26 = b0
        // 27 = b1
        // 52 = c0
        // 53 = c1
        // ...

        let letter = (index / 26) as u8 + b'a';
        let number = (index % 26) as u8 + b'0';
        let mut name = String::with_capacity(2);
        name.push(letter as char);
        name.push(number as char);
        Prefix::new(name).expect("Invalid prefix generated")
    }

    pub fn new() -> Self {
        Self { count: 0 }
    }

    pub fn new_prefix(&mut self) -> Prefix<'static> {
        let name = Self::index_to_name(self.count);
        self.count += 1;
        name
    }
}

impl<'a> NamespaceScopeContainer<'a> {
    pub fn new() -> Self {
        Self {
            scopes: vec![NamespaceScope::top_scope()],
            prefix_generator: PrefixGenerator::new(),
        }
    }

    pub fn push_scope(&mut self) {
        self.scopes.push(NamespaceScope::new())
    }

    pub fn pop_scope(&mut self) -> Option<NamespaceScope> {
        self.scopes.pop()
    }

    pub fn get_namespace<'b>(&'b self, prefix: &'b Prefix<'b>) -> Option<&'b XmlNamespace<'a>> {
        self.scopes
            .iter()
            .rev()
            .find_map(|a| a.get_namespace(prefix))
    }

    /// Find matching prefix
    pub fn find_matching_namespace<'b>(
        &'b self,
        namespace: &'_ XmlNamespace<'_>,
    ) -> Option<&'b Prefix<'a>> {
        self.scopes.iter().rev().find_map(|a| {
            a.defined_namespaces
                .iter()
                .find(|(_, found_namespace)| namespace == *found_namespace)
                .map(|(prefix, _)| prefix)
        })
    }

    /// This function takes in a namespace and tries to resolve it in different ways depending on the options provided. Unless `always_declare` is true, it will try to use an existing declaration. Otherwise, or if the namespace has not yet been declared, it will provide a declaration.
    pub fn resolve_namespace<'b>(
        &'b mut self,
        namespace: &'_ XmlNamespace<'b>,
        preferred_prefix: Option<&'b Prefix<'b>>,
        always_declare: IncludePrefix,
    ) -> (Prefix<'a>, Option<XmlnsDeclaration<'a>>) {
        if always_declare != IncludePrefix::Always {
            let existing_prefix = self.find_matching_namespace(namespace);

            if let Some(existing_prefix) = existing_prefix {
                return (existing_prefix.clone(), None);
            }
        }

        // If the namespace is not declared, use the specifically requested preferred prefix...
        // ...if it is not already used and not the same as the existing prefix.
        let prefix = preferred_prefix
            .filter(|p| self.get_namespace(p).is_none_or(|n| n == namespace))
            // If the preferred prefix is not available, use the preferred namespace prefix from the serializer...
            .or_else(|| {
                preferred_prefix
                    // ...if it is not already used and not the same as the existing prefix.
                    .filter(|p| self.get_namespace(p).is_none_or(|n| n == namespace))
            })
            .cloned()
            // If the preferred namespace prefix is not available, use a random prefix.
            .unwrap_or_else(|| self.prefix_generator.new_prefix())
            .into_owned();

        let scope = self
            .scopes
            .last_mut()
            .expect("There should be at least one scope");

        scope
            .defined_namespaces
            .insert(prefix.clone(), namespace.clone().into_owned());

        let (prefix, namespace) = scope
            .defined_namespaces
            .get_key_value(&prefix)
            .expect("The namespace should be defined as it was just added");

        let xmlns = XmlnsDeclaration::new(prefix.clone(), namespace.clone());

        (prefix.clone(), Some(xmlns))
    }

    pub fn resolve_name<'c>(
        &'c mut self,
        local_name: LocalName<'c>,
        namespace: &Option<XmlNamespace<'c>>,
        preferred_prefix: Option<&'c Prefix<'c>>,
        always_declare: IncludePrefix,
    ) -> (QName<'a>, Option<XmlnsDeclaration<'a>>) {
        let (prefix, declaration) = namespace
            .as_ref()
            .map(|namespace| self.resolve_namespace(namespace, preferred_prefix, always_declare))
            .unzip();

        let declaration = declaration.flatten();

        let name = QName::new(prefix, local_name.into_owned());
        (name, declaration)
    }
}

/// The [`xmlity::Deserializer`] for the `quick-xml` crate.
pub struct Serializer<W: Write> {
    writer: QuickXmlWriter<W>,
    preferred_namespace_prefixes: BTreeMap<XmlNamespace<'static>, Prefix<'static>>,
    namespace_scopes: NamespaceScopeContainer<'static>,
    buffered_bytes_start: BytesStart<'static>,
    buffered_bytes_start_empty: bool,
}

impl<W: Write> Serializer<W> {
    /// Create a new serializer.
    pub fn new(writer: QuickXmlWriter<W>) -> Self {
        Self::new_with_namespaces(writer, BTreeMap::new())
    }

    /// Create a new serializer with preferred namespace prefixes.
    pub fn new_with_namespaces(
        writer: QuickXmlWriter<W>,
        preferred_namespace_prefixes: BTreeMap<XmlNamespace<'static>, Prefix<'static>>,
    ) -> Self {
        Self {
            writer,
            preferred_namespace_prefixes,
            namespace_scopes: NamespaceScopeContainer::new(),
            buffered_bytes_start: BytesStart::new(""),
            buffered_bytes_start_empty: true,
        }
    }

    /// Consume the serializer and return the underlying writer.
    pub fn into_inner(self) -> W {
        self.writer.into_inner()
    }

    fn push_namespace_scope(&mut self) {
        self.namespace_scopes.push_scope()
    }

    fn pop_namespace_scope(&mut self) {
        self.namespace_scopes.pop_scope();
    }

    fn resolve_name<'b>(
        &mut self,
        name: ExpandedName<'b>,
        preferred_prefix: Option<&Prefix<'b>>,
        always_declare: IncludePrefix,
    ) -> (QName<'static>, Option<XmlnsDeclaration<'static>>) {
        let (local_name, namespace) = name.into_parts();

        let namespace_ref = namespace.as_ref();

        let preferred_prefix = preferred_prefix
            .or_else(|| namespace_ref.and_then(|a| self.preferred_namespace_prefixes.get(a)));

        self.namespace_scopes
            .resolve_name(local_name, &namespace, preferred_prefix, always_declare)
    }
}

impl<W: Write> From<QuickXmlWriter<W>> for Serializer<W> {
    fn from(writer: QuickXmlWriter<W>) -> Self {
        Self::new(writer)
    }
}

impl<W: Write> From<W> for Serializer<W> {
    fn from(writer: W) -> Self {
        Self::new(QuickXmlWriter::new(writer))
    }
}

<<<<<<< HEAD
///Provides the implementation of `SerializeAttributeAccess` trait for the `quick-xml` crate.
pub struct SerializeAttributeAccess<'t, W: Write> {
=======
pub struct SerializeElement<'s, W: Write> {
    serializer: &'s mut Serializer<W>,
    name: ExpandedName<'static>,
    include_prefix: IncludePrefix,
    preferred_prefix: Option<Prefix<'static>>,
}

impl<'s, W: Write> SerializeElement<'s, W> {
    fn resolve_name_or_declare<'a>(
        name: ExpandedName<'a>,
        preferred_prefix: Option<&Prefix<'a>>,
        enforce_prefix: IncludePrefix,
        serializer: &mut Serializer<W>,
    ) -> (QName<'a>, Option<XmlnsDeclaration<'a>>) {
        let (qname, decl) = serializer.resolve_name(name, preferred_prefix, enforce_prefix);

        (qname, decl)
    }
}

pub struct AttributeSerializer<'t, W: Write> {
>>>>>>> c294abe8
    name: ExpandedName<'static>,
    serializer: &'t mut Serializer<W>,
    preferred_prefix: Option<Prefix<'static>>,
    enforce_prefix: IncludePrefix,
}

<<<<<<< HEAD
impl<W: Write> ser::SerializeAttributeAccess for SerializeAttributeAccess<'_, W> {
=======
impl<W: Write> ser::SerializeAttributeAccess for AttributeSerializer<'_, W> {
>>>>>>> c294abe8
    type Ok = ();
    type Error = Error;

    fn include_prefix(&mut self, should_enforce: IncludePrefix) -> Result<Self::Ok, Self::Error> {
        self.enforce_prefix = should_enforce;
        Ok(())
    }

    fn preferred_prefix(
        &mut self,
        preferred_prefix: Option<xmlity::Prefix<'_>>,
    ) -> Result<Self::Ok, Self::Error> {
        self.preferred_prefix = preferred_prefix.map(Prefix::into_owned);
        Ok(())
    }

    fn end<S: AsRef<str>>(self, value: S) -> Result<Self::Ok, Self::Error> {
        let (qname, decl) = SerializeElement::resolve_name_or_declare(
            self.name,
            None,
            IncludePrefix::default(),
            self.serializer,
        );

        if let Some(decl) = decl {
            self.serializer.push_decl_attr(decl);
        }

        self.serializer.push_attr(qname, value.as_ref());

        Ok(())
    }
}

<<<<<<< HEAD
///Provides the implementation of `AttributeSerializer` trait for the `quick-xml` crate.
pub struct AttributeSerializer<'t, W: Write> {
    serializer: &'t mut Serializer<W>,
}

impl<'t, W: Write> ser::AttributeSerializer for AttributeSerializer<'t, W> {
=======
pub struct AttributeVecSerializer<'t, W: Write> {
    serializer: &'t mut Serializer<W>,
}

impl<'t, W: Write> ser::AttributeSerializer for AttributeVecSerializer<'t, W> {
>>>>>>> c294abe8
    type Error = Error;

    type Ok = ();
    type SerializeAttribute<'a>
<<<<<<< HEAD
        = SerializeAttributeAccess<'a, W>
=======
        = AttributeSerializer<'a, W>
>>>>>>> c294abe8
    where
        Self: 'a;

    fn serialize_attribute(
        &mut self,
        name: &'_ ExpandedName<'_>,
    ) -> Result<Self::SerializeAttribute<'_>, Self::Error> {
        Ok(Self::SerializeAttribute {
            name: name.clone().into_owned(),
            serializer: self.serializer.deref_mut(),
            preferred_prefix: None,
            enforce_prefix: IncludePrefix::default(),
        })
    }

    fn serialize_none(&mut self) -> Result<Self::Ok, Self::Error> {
        Ok(())
    }
}

<<<<<<< HEAD
/// Provides the implementation of [`ser::SerializeElement`] for the `quick-xml` crate.
pub struct SerializeElement<'s, W: Write> {
    serializer: &'s mut Serializer<W>,
    end_name: QName<'static>,
}

impl<'s, W: Write> SerializeElement<'s, W> {
    fn resolve_name_or_declare<'a>(
        name: ExpandedName<'a>,
        preferred_prefix: Option<&Prefix<'a>>,
        enforce_prefix: IncludePrefix,
        serializer: &mut Serializer<W>,
    ) -> (QName<'a>, Option<XmlnsDeclaration<'a>>) {
        let (qname, decl) = serializer.resolve_name(name, preferred_prefix, enforce_prefix);

        (qname, decl)
    }

    fn finish_start(self) -> (QName<'static>, &'s mut Serializer<W>) {
        let Self {
            end_name,
=======
impl<'s, W: Write> SerializeElement<'s, W> {
    fn finish_start(self) -> (QName<'static>, &'s mut Serializer<W>) {
        let Self {
            name,
            include_prefix,
            preferred_prefix,
>>>>>>> c294abe8
            serializer,
        } = self;

        assert!(
            serializer.buffered_bytes_start_empty,
            "Should have been emptied by the serializer"
<<<<<<< HEAD
        );
        serializer.buffered_bytes_start_empty = false;

        (end_name, serializer)
=======
        );

        serializer.buffered_bytes_start.clear_attributes();

        let (qname, decl) = SerializeElement::resolve_name_or_declare(
            name.clone(),
            preferred_prefix.as_ref(),
            include_prefix,
            serializer,
        );
        serializer
            .buffered_bytes_start
            .set_name(qname.to_string().as_bytes());

        if let Some(decl) = decl {
            serializer.push_decl_attr(decl);
        }
        serializer.buffered_bytes_start_empty = false;

        (qname, serializer)
    }

    fn end_empty(serializer: &mut Serializer<W>) -> Result<(), Error> {
        assert!(
            !serializer.buffered_bytes_start_empty,
            "start should be buffered"
        );
        let start = serializer.buffered_bytes_start.borrow();

        serializer
            .writer
            .write_event(Event::Empty(start))
            .map_err(Error::Io)?;

        serializer.buffered_bytes_start_empty = true;

        Ok(())
>>>>>>> c294abe8
    }
}

/// Provides the implementation of [`ser::SerializeElement`] for the `quick-xml` crate.
pub struct SerializeElementAttributes<'s, W: Write> {
    serializer: &'s mut Serializer<W>,
    end_name: QName<'static>,
}

impl<W: Write> ser::SerializeAttributes for SerializeElementAttributes<'_, W> {
    type Ok = ();
    type Error = Error;

    fn serialize_attribute<A: ser::SerializeAttribute>(
        &mut self,
        a: &A,
    ) -> Result<Self::Ok, Self::Error> {
<<<<<<< HEAD
        a.serialize_attribute(AttributeSerializer {
            serializer: self.serializer,
=======
        a.serialize_attribute(AttributeVecSerializer {
            serializer: self.serializer,
        })
    }
}

impl<'s, W: Write> ser::SerializeElementAttributes for SerializeElementAttributes<'s, W> {
    type ChildrenSerializeSeq = ChildrenSerializeSeq<'s, W>;

    fn serialize_children(self) -> Result<Self::ChildrenSerializeSeq, Self::Error> {
        Ok(ChildrenSerializeSeq {
            serializer: self.serializer,
            end_name: self.end_name,
>>>>>>> c294abe8
        })
    }

    fn end(self) -> Result<Self::Ok, Self::Error> {
        SerializeElement::end_empty(self.serializer)
    }
}

impl<'s, W: Write> ser::SerializeElement for SerializeElement<'s, W> {
    type Ok = ();
    type Error = Error;
    type ChildrenSerializeSeq = ChildrenSerializeSeq<'s, W>;
    type SerializeElementAttributes = SerializeElementAttributes<'s, W>;

    fn include_prefix(&mut self, should_enforce: IncludePrefix) -> Result<Self::Ok, Self::Error> {
<<<<<<< HEAD
        // self.enforce_prefix = should_enforce;
        todo!()
        // Ok(())
=======
        self.include_prefix = should_enforce;
        Ok(())
>>>>>>> c294abe8
    }
    fn preferred_prefix(
        &mut self,
        preferred_prefix: Option<Prefix<'_>>,
    ) -> Result<Self::Ok, Self::Error> {
        todo!()
        // self.preferred_prefix = preferred_prefix.map(Prefix::into_owned);
        // Ok(())
    }

    fn serialize_attributes(self) -> Result<Self::SerializeElementAttributes, Self::Error> {
        self.serializer.push_namespace_scope();
        let (end_name, serializer) = self.finish_start();
        Ok(SerializeElementAttributes {
            serializer,
            end_name,
        })
    }

    fn serialize_children(self) -> Result<Self::ChildrenSerializeSeq, Self::Error> {
        self.serializer.push_namespace_scope();
        let (end_name, serializer) = self.finish_start();

        Ok(ChildrenSerializeSeq {
            serializer,
            end_name,
        })
    }

    fn end(self) -> Result<Self::Ok, Self::Error> {
        self.serializer.push_namespace_scope();
        let (_, serializer) = self.finish_start();
<<<<<<< HEAD

        assert!(
            !serializer.buffered_bytes_start_empty,
            "start should be buffered"
        );
        let start = serializer.buffered_bytes_start.borrow();

        serializer
            .writer
            .write_event(Event::Empty(start))
            .map_err(Error::Io)?;
=======

        SerializeElement::end_empty(serializer)?;
>>>>>>> c294abe8

        serializer.buffered_bytes_start_empty = true;

        serializer.pop_namespace_scope();

        Ok(())
    }
}

///Provides the implementation of `SerializeSeq` trait for element children for the `quick-xml` crate.
pub struct ChildrenSerializeSeq<'s, W: Write> {
    serializer: &'s mut Serializer<W>,
    end_name: QName<'static>,
}

impl<W: Write> ser::SerializeSeq for ChildrenSerializeSeq<'_, W> {
    type Ok = ();
    type Error = Error;

    fn serialize_element<V: Serialize>(&mut self, value: &V) -> Result<Self::Ok, Self::Error> {
        value.serialize(self.serializer.deref_mut())
    }

    fn end(self) -> Result<Self::Ok, Self::Error> {
        // If we have a bytes_start, then we never wrote the start event, so we need to write an empty element instead.
        if !self.serializer.buffered_bytes_start_empty {
            self.serializer
                .writer
                .write_event(Event::Empty(self.serializer.buffered_bytes_start.borrow()))
                .map_err(Error::Io)?;
            self.serializer.buffered_bytes_start_empty = true;
        } else {
            let end_name = OwnedQuickName::new(&self.end_name);

            let bytes_end = BytesEnd::from(end_name.as_ref());

            self.serializer
                .writer
                .write_event(Event::End(bytes_end))
                .map_err(Error::Io)?;
        }

        self.serializer.pop_namespace_scope();

        Ok(())
    }
}

<<<<<<< HEAD
/// Provides the implementation of `SerializeSeq` trait for any nodes for the `quick-xml` crate.
=======
>>>>>>> c294abe8
pub struct SerializeSeq<'e, W: Write> {
    serializer: &'e mut Serializer<W>,
}

impl<W: Write> ser::SerializeSeq for SerializeSeq<'_, W> {
    type Ok = ();
    type Error = Error;

    fn serialize_element<V: Serialize>(&mut self, v: &V) -> Result<Self::Ok, Self::Error> {
        v.serialize(self.serializer.deref_mut())
    }

    fn end(self) -> Result<Self::Ok, Self::Error> {
        Ok(())
    }
}

impl<W: Write> Serializer<W> {
<<<<<<< HEAD
    fn try_start(&mut self) -> Result<(), Error> {
=======
    pub fn try_start(&mut self) -> Result<(), Error> {
>>>>>>> c294abe8
        if !self.buffered_bytes_start_empty {
            self.writer
                .write_event(Event::Start(self.buffered_bytes_start.borrow()))
                .map_err(Error::Io)?;
            self.buffered_bytes_start_empty = true;
        }
        Ok(())
    }

<<<<<<< HEAD
    fn push_attr(&mut self, qname: QName<'_>, value: &str) {
=======
    pub fn push_attr(&mut self, qname: QName<'_>, value: &str) {
>>>>>>> c294abe8
        self.buffered_bytes_start
            .push_attribute(quick_xml::events::attributes::Attribute {
                key: quick_xml::name::QName(qname.to_string().as_bytes()),
                value: Cow::Borrowed(value.as_bytes()),
            });
    }

<<<<<<< HEAD
    fn push_decl_attr(&mut self, decl: XmlnsDeclaration<'_>) {
=======
    pub fn push_decl_attr(&mut self, decl: XmlnsDeclaration<'_>) {
>>>>>>> c294abe8
        let XmlnsDeclaration { namespace, prefix } = decl;

        let key = XmlnsDeclaration::xmlns_qname(prefix);

        self.push_attr(key, namespace.as_str());
    }
}

impl<'s, W: Write> xmlity::Serializer for &'s mut Serializer<W> {
    type Ok = ();
    type Error = Error;
    type SerializeElement = SerializeElement<'s, W>;
    type SerializeSeq = SerializeSeq<'s, W>;

    fn serialize_cdata<S: AsRef<str>>(self, text: S) -> Result<Self::Ok, Self::Error> {
        self.try_start()?;
        self.writer
            .write_event(Event::CData(BytesCData::new(text.as_ref())))
            .map_err(Error::Io)
    }

    fn serialize_text<S: AsRef<str>>(self, text: S) -> Result<Self::Ok, Self::Error> {
        self.try_start()?;
        self.writer
            .write_event(Event::Text(BytesText::from_escaped(text.as_ref())))
            .map_err(Error::Io)
    }

    fn serialize_element<'a>(
        self,
        name: &'a ExpandedName<'a>,
    ) -> Result<Self::SerializeElement, Self::Error> {
        self.try_start()?;

<<<<<<< HEAD
        self.buffered_bytes_start.clear_attributes();

        let (qname, decl) = SerializeElement::resolve_name_or_declare(
            name.clone(),
            None,
            IncludePrefix::default(),
            self,
        );
        self.buffered_bytes_start
            .set_name(qname.to_string().as_bytes());

        if let Some(decl) = decl {
            self.push_decl_attr(decl);
        }

        Ok(SerializeElement {
            serializer: self,
            end_name: qname.clone().into_owned(),
=======
        Ok(SerializeElement {
            serializer: self,
            name: name.clone().into_owned(),
            include_prefix: IncludePrefix::default(),
            preferred_prefix: None,
>>>>>>> c294abe8
        })
    }

    fn serialize_seq(self) -> Result<Self::SerializeSeq, Self::Error> {
        Ok(SerializeSeq { serializer: self })
    }

    fn serialize_decl<S: AsRef<str>>(
        self,
        version: S,
        encoding: Option<S>,
        standalone: Option<S>,
    ) -> Result<Self::Ok, Self::Error> {
        self.try_start()?;
        self.writer
            .write_event(Event::Decl(BytesDecl::new(
                version.as_ref(),
                encoding.as_ref().map(|s| s.as_ref()),
                standalone.as_ref().map(|s| s.as_ref()),
            )))
            .map_err(Error::Io)
    }

    fn serialize_pi<S: AsRef<[u8]>>(self, text: S) -> Result<Self::Ok, Self::Error> {
        self.try_start()?;
        self.writer
            .write_event(Event::PI(BytesPI::new(
                str::from_utf8(text.as_ref()).unwrap(),
            )))
            .map_err(Error::Io)
    }

    fn serialize_comment<S: AsRef<[u8]>>(self, text: S) -> Result<Self::Ok, Self::Error> {
        self.try_start()?;
        self.writer
            .write_event(Event::Comment(BytesText::from_escaped(
                str::from_utf8(text.as_ref()).unwrap(),
            )))
            .map_err(Error::Io)
    }

    fn serialize_doctype<S: AsRef<[u8]>>(self, text: S) -> Result<Self::Ok, Self::Error> {
        self.try_start()?;
        self.writer
            .write_event(Event::DocType(BytesText::from_escaped(
                str::from_utf8(text.as_ref()).unwrap(),
            )))
            .map_err(Error::Io)
    }

    fn serialize_none(self) -> Result<Self::Ok, Self::Error> {
        Ok(())
    }
}<|MERGE_RESOLUTION|>--- conflicted
+++ resolved
@@ -11,7 +11,6 @@
 use xmlity::{ser, ExpandedName, LocalName, Prefix, QName, Serialize, XmlNamespace};
 
 use crate::{OwnedQuickName, XmlnsDeclaration};
-<<<<<<< HEAD
 
 /// Errors that can occur when using this crate.
 #[derive(Debug, thiserror::Error)]
@@ -32,8 +31,6 @@
     #[error("Invalid UTF-8: {0}")]
     InvalidUtf8(#[from] std::string::FromUtf8Error),
 }
-=======
->>>>>>> c294abe8
 
 impl xmlity::ser::Error for Error {
     fn custom<T: ToString>(msg: T) -> Self {
@@ -313,10 +310,7 @@
     }
 }
 
-<<<<<<< HEAD
-///Provides the implementation of `SerializeAttributeAccess` trait for the `quick-xml` crate.
-pub struct SerializeAttributeAccess<'t, W: Write> {
-=======
+/// The main element serializer for the `quick-xml` crate.
 pub struct SerializeElement<'s, W: Write> {
     serializer: &'s mut Serializer<W>,
     name: ExpandedName<'static>,
@@ -337,19 +331,15 @@
     }
 }
 
+/// The attribute serializer for the `quick-xml` crate.
 pub struct AttributeSerializer<'t, W: Write> {
->>>>>>> c294abe8
     name: ExpandedName<'static>,
     serializer: &'t mut Serializer<W>,
     preferred_prefix: Option<Prefix<'static>>,
     enforce_prefix: IncludePrefix,
 }
 
-<<<<<<< HEAD
-impl<W: Write> ser::SerializeAttributeAccess for SerializeAttributeAccess<'_, W> {
-=======
 impl<W: Write> ser::SerializeAttributeAccess for AttributeSerializer<'_, W> {
->>>>>>> c294abe8
     type Ok = ();
     type Error = Error;
 
@@ -384,29 +374,12 @@
     }
 }
 
-<<<<<<< HEAD
-///Provides the implementation of `AttributeSerializer` trait for the `quick-xml` crate.
-pub struct AttributeSerializer<'t, W: Write> {
-    serializer: &'t mut Serializer<W>,
-}
-
-impl<'t, W: Write> ser::AttributeSerializer for AttributeSerializer<'t, W> {
-=======
-pub struct AttributeVecSerializer<'t, W: Write> {
-    serializer: &'t mut Serializer<W>,
-}
-
-impl<'t, W: Write> ser::AttributeSerializer for AttributeVecSerializer<'t, W> {
->>>>>>> c294abe8
+impl<'t, W: Write> ser::AttributeSerializer for &mut SerializeElementAttributes<'t, W> {
     type Error = Error;
 
     type Ok = ();
     type SerializeAttribute<'a>
-<<<<<<< HEAD
-        = SerializeAttributeAccess<'a, W>
-=======
         = AttributeSerializer<'a, W>
->>>>>>> c294abe8
     where
         Self: 'a;
 
@@ -427,48 +400,18 @@
     }
 }
 
-<<<<<<< HEAD
-/// Provides the implementation of [`ser::SerializeElement`] for the `quick-xml` crate.
-pub struct SerializeElement<'s, W: Write> {
-    serializer: &'s mut Serializer<W>,
-    end_name: QName<'static>,
-}
-
-impl<'s, W: Write> SerializeElement<'s, W> {
-    fn resolve_name_or_declare<'a>(
-        name: ExpandedName<'a>,
-        preferred_prefix: Option<&Prefix<'a>>,
-        enforce_prefix: IncludePrefix,
-        serializer: &mut Serializer<W>,
-    ) -> (QName<'a>, Option<XmlnsDeclaration<'a>>) {
-        let (qname, decl) = serializer.resolve_name(name, preferred_prefix, enforce_prefix);
-
-        (qname, decl)
-    }
-
-    fn finish_start(self) -> (QName<'static>, &'s mut Serializer<W>) {
-        let Self {
-            end_name,
-=======
 impl<'s, W: Write> SerializeElement<'s, W> {
     fn finish_start(self) -> (QName<'static>, &'s mut Serializer<W>) {
         let Self {
             name,
             include_prefix,
             preferred_prefix,
->>>>>>> c294abe8
             serializer,
         } = self;
 
         assert!(
             serializer.buffered_bytes_start_empty,
             "Should have been emptied by the serializer"
-<<<<<<< HEAD
-        );
-        serializer.buffered_bytes_start_empty = false;
-
-        (end_name, serializer)
-=======
         );
 
         serializer.buffered_bytes_start.clear_attributes();
@@ -506,7 +449,6 @@
         serializer.buffered_bytes_start_empty = true;
 
         Ok(())
->>>>>>> c294abe8
     }
 }
 
@@ -524,13 +466,7 @@
         &mut self,
         a: &A,
     ) -> Result<Self::Ok, Self::Error> {
-<<<<<<< HEAD
-        a.serialize_attribute(AttributeSerializer {
-            serializer: self.serializer,
-=======
-        a.serialize_attribute(AttributeVecSerializer {
-            serializer: self.serializer,
-        })
+        a.serialize_attribute(self)
     }
 }
 
@@ -541,7 +477,6 @@
         Ok(ChildrenSerializeSeq {
             serializer: self.serializer,
             end_name: self.end_name,
->>>>>>> c294abe8
         })
     }
 
@@ -557,22 +492,15 @@
     type SerializeElementAttributes = SerializeElementAttributes<'s, W>;
 
     fn include_prefix(&mut self, should_enforce: IncludePrefix) -> Result<Self::Ok, Self::Error> {
-<<<<<<< HEAD
-        // self.enforce_prefix = should_enforce;
-        todo!()
-        // Ok(())
-=======
         self.include_prefix = should_enforce;
         Ok(())
->>>>>>> c294abe8
     }
     fn preferred_prefix(
         &mut self,
         preferred_prefix: Option<Prefix<'_>>,
     ) -> Result<Self::Ok, Self::Error> {
-        todo!()
-        // self.preferred_prefix = preferred_prefix.map(Prefix::into_owned);
-        // Ok(())
+        self.preferred_prefix = preferred_prefix.map(Prefix::into_owned);
+        Ok(())
     }
 
     fn serialize_attributes(self) -> Result<Self::SerializeElementAttributes, Self::Error> {
@@ -597,24 +525,8 @@
     fn end(self) -> Result<Self::Ok, Self::Error> {
         self.serializer.push_namespace_scope();
         let (_, serializer) = self.finish_start();
-<<<<<<< HEAD
-
-        assert!(
-            !serializer.buffered_bytes_start_empty,
-            "start should be buffered"
-        );
-        let start = serializer.buffered_bytes_start.borrow();
-
-        serializer
-            .writer
-            .write_event(Event::Empty(start))
-            .map_err(Error::Io)?;
-=======
 
         SerializeElement::end_empty(serializer)?;
->>>>>>> c294abe8
-
-        serializer.buffered_bytes_start_empty = true;
 
         serializer.pop_namespace_scope();
 
@@ -661,10 +573,7 @@
     }
 }
 
-<<<<<<< HEAD
 /// Provides the implementation of `SerializeSeq` trait for any nodes for the `quick-xml` crate.
-=======
->>>>>>> c294abe8
 pub struct SerializeSeq<'e, W: Write> {
     serializer: &'e mut Serializer<W>,
 }
@@ -683,11 +592,7 @@
 }
 
 impl<W: Write> Serializer<W> {
-<<<<<<< HEAD
     fn try_start(&mut self) -> Result<(), Error> {
-=======
-    pub fn try_start(&mut self) -> Result<(), Error> {
->>>>>>> c294abe8
         if !self.buffered_bytes_start_empty {
             self.writer
                 .write_event(Event::Start(self.buffered_bytes_start.borrow()))
@@ -697,11 +602,7 @@
         Ok(())
     }
 
-<<<<<<< HEAD
     fn push_attr(&mut self, qname: QName<'_>, value: &str) {
-=======
-    pub fn push_attr(&mut self, qname: QName<'_>, value: &str) {
->>>>>>> c294abe8
         self.buffered_bytes_start
             .push_attribute(quick_xml::events::attributes::Attribute {
                 key: quick_xml::name::QName(qname.to_string().as_bytes()),
@@ -709,11 +610,7 @@
             });
     }
 
-<<<<<<< HEAD
     fn push_decl_attr(&mut self, decl: XmlnsDeclaration<'_>) {
-=======
-    pub fn push_decl_attr(&mut self, decl: XmlnsDeclaration<'_>) {
->>>>>>> c294abe8
         let XmlnsDeclaration { namespace, prefix } = decl;
 
         let key = XmlnsDeclaration::xmlns_qname(prefix);
@@ -748,32 +645,11 @@
     ) -> Result<Self::SerializeElement, Self::Error> {
         self.try_start()?;
 
-<<<<<<< HEAD
-        self.buffered_bytes_start.clear_attributes();
-
-        let (qname, decl) = SerializeElement::resolve_name_or_declare(
-            name.clone(),
-            None,
-            IncludePrefix::default(),
-            self,
-        );
-        self.buffered_bytes_start
-            .set_name(qname.to_string().as_bytes());
-
-        if let Some(decl) = decl {
-            self.push_decl_attr(decl);
-        }
-
-        Ok(SerializeElement {
-            serializer: self,
-            end_name: qname.clone().into_owned(),
-=======
         Ok(SerializeElement {
             serializer: self,
             name: name.clone().into_owned(),
             include_prefix: IncludePrefix::default(),
             preferred_prefix: None,
->>>>>>> c294abe8
         })
     }
 
